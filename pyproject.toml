# SPDX-License-Identifier: Apache-2.0

[build-system]
requires = ["flit_core >=3.4,<4"]
build-backend = "flit_core.buildapi"


[project]
name = "prometheus-async"
authors = [{name = "Hynek Schlawack", email = "hs@ox.cx"}]
dynamic = ["version", "description"]
<<<<<<< HEAD
requires-python = ">=3.6"
dependencies = ["prometheus_client >= 0.0.18", "wrapt", "typing_extensions"]
=======
requires-python = ">=3.7"
# Keep in-sync with testenv:oldest!
dependencies = ["prometheus_client >= 0.8.0", "wrapt"]
>>>>>>> 7d565b1c
license = { file = "LICENSE" }
readme = { content-type = "text/x-rst", file = "README.rst"}
keywords = ["metrics", "prometheus", "twisted", "asyncio", "async"]
classifiers = [
    "Development Status :: 5 - Production/Stable",
    "Intended Audience :: Developers",
    "License :: OSI Approved :: Apache Software License",
    "Natural Language :: English",
    "Operating System :: OS Independent",
    "Programming Language :: Python :: 3",
    "Programming Language :: Python :: 3.7",
    "Programming Language :: Python :: 3.8",
    "Programming Language :: Python :: 3.9",
    "Programming Language :: Python :: 3.10",
    "Programming Language :: Python :: Implementation :: CPython",
    "Programming Language :: Python :: Implementation :: PyPy",
    "Programming Language :: Python",
    "Topic :: Software Development :: Libraries :: Python Modules",
]

[project.urls]
Changelog = "https://prometheus-async.readthedocs.io/en/stable/changelog.html"
Documentation = "https://prometheus-async.readthedocs.io/"
"Source Code" = "https://github.com/hynek/prometheus-async/"
Funding = "https://hynek.me/say-thanks/"
Ko-fi = "https://ko-fi.com/the_hynek"

[project.optional-dependencies]
aiohttp = ["aiohttp>=3"]
consul = ["aiohttp>=3"]
twisted = ["twisted"]
tests = [
    "coverage[toml]",
    "pytest",
    "pytest-asyncio",
]
docs = [
    "aiohttp",
    "furo",
    "sphinx",
    "sphinxcontrib-asyncio",
    "twisted",
]

# Combine tests and docs and a few more dev tools to a dev environment.
# Refresh using `tox -e cog`

dev = [
    "pre-commit",
    "pytest-twisted",
    "tomli",
    "cogapp",
    # [[[cog
    # import pathlib, tomli
    # cfg = tomli.loads(pathlib.Path("pyproject.toml").read_text())
    # opt = cfg["project"]["optional-dependencies"]
    # for dep in opt["tests"] + opt["docs"]:
    #     print(f'"{dep}",')
    # ]]]
    "coverage[toml]",
    "pytest",
    "pytest-asyncio",
    "aiohttp",
    "furo",
    "sphinx",
    "sphinxcontrib-asyncio",
    "twisted",
    # [[[end]]]
]

[tool.flit.module]
name = "prometheus_async"

[tool.flit.sdist]
include = [
    ".pre-commit-config.yaml",
    ".readthedocs.yml",
    "*.ini",
    "*.rst",
    "LICENSE.*",
    "docs",
    "tests",
    ".github",
]
exclude = [
    "docs/_build",
    "tests/__pycache__",
    "tests/.mypy_cache",
]


[tool.pytest.ini_options]
addopts = "-ra --strict-markers"
xfail_strict = true
testpaths = "tests"
filterwarnings = [
    "once::Warning",
    "ignore:::aiohttp[.*]",
    "ignore:::importlib[.*]",
    "ignore::DeprecationWarning:twisted.python.threadable",
]
asyncio_mode = "auto"


[tool.coverage.run]
parallel = true
branch = true
source = ["prometheus_async"]

[tool.coverage.paths]
source = ["src", ".tox/*/site-packages"]

[tool.coverage.report]
show_missing = true
skip_covered = true
exclude_lines = [
    "pragma: no cover",
    "if TYPE_CHECKING:",
    "raise NotImplementedError",
    # typing-related code
    "^if (False|TYPE_CHECKING):",
    ": \\.\\.\\.$",
    "^ +\\.\\.\\.$",
    "-> ['\"]?NoReturn['\"]?:",
]


[tool.black]
line-length = 79


[tool.isort]
profile = "attrs"<|MERGE_RESOLUTION|>--- conflicted
+++ resolved
@@ -9,14 +9,9 @@
 name = "prometheus-async"
 authors = [{name = "Hynek Schlawack", email = "hs@ox.cx"}]
 dynamic = ["version", "description"]
-<<<<<<< HEAD
-requires-python = ">=3.6"
-dependencies = ["prometheus_client >= 0.0.18", "wrapt", "typing_extensions"]
-=======
 requires-python = ">=3.7"
 # Keep in-sync with testenv:oldest!
-dependencies = ["prometheus_client >= 0.8.0", "wrapt"]
->>>>>>> 7d565b1c
+dependencies = ["prometheus_client >= 0.8.0", "wrapt", "typing_extensions"]
 license = { file = "LICENSE" }
 readme = { content-type = "text/x-rst", file = "README.rst"}
 keywords = ["metrics", "prometheus", "twisted", "asyncio", "async"]
